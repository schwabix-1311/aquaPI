#!/usr/bin/env python3

import logging
# import time
# import os
# from resource import *
# import sys

from flask import (
    Blueprint, current_app, json, Response, request
)
from http import HTTPStatus

from .machineroom.misc_nodes import BusRole


log = logging.getLogger('API')
log.brief = log.warning  # alias, warning used as brief info, info is verbose

log.setLevel(logging.WARNING)
# log.setLevel(logging.INFO)
# log.setLevel(logging.DEBUG)


bp = Blueprint('api', __name__)


@bp.route('/api/nodes/')
def api_nodes():
    bus = current_app.bus
    node_ids = [node.id for node in bus.get_nodes()]

    if node_ids:
        return json.dumps(node_ids)
    else:
        return Response(status=HTTPStatus.INTERNAL_SERVER_ERROR)


@bp.route('/api/nodes/<node_id>')
def api_node(node_id: str):
    bus = current_app.bus
    node_id = str(node_id.encode('ascii', 'xmlcharrefreplace'), errors='strict')
    node = bus.get_node(node_id)

    #log.debug(str(node))

    if node:
        state = {}
        state.update(id=node.id)
        state.update(cls=type(node).__name__)
        state.update(node.__getstate__())

        # FIXME: node.name shows some non-ascii chars incorrectly, this started with node.id containing xmlcharrefs
        # ?? state['name'] = str(state['name'], encodingerrors='xmlcharrefreplace')

        if hasattr(node, 'alert') and node.alert:
            state.update(alert=node.alert)
        log.debug(state)

        return json.dumps(state, default=vars)
    else:
        return Response(status=HTTPStatus.NOT_FOUND)


@bp.route('/api/history/')
def api_history_nodes():
    bus = current_app.bus
    node_ids = [node.id for node in bus.get_nodes(BusRole.HISTORY)]

    if node_ids:
        return json.dumps(node_ids)
    else:
        return Response(status=HTTPStatus.NOT_FOUND)


@bp.route('/api/history/<node_id>')
def api_history(node_id: str):
    bus = current_app.bus
    node_id = str(node_id.encode('ascii', 'xmlcharrefreplace'), errors='strict')
    node = bus.get_node(node_id)

    start = int(request.args.get('start', 0))
<<<<<<< HEAD
    step = int(request.args.get('stiep', 0))

    log.debug('API %s', request.path)
=======
    step = int(request.args.get('step', 0))

    log.debug('API %s start %d step %d', request.path, start, step)
>>>>>>> 10366021
    if node:
        if hasattr(node, 'get_history'):
            hist = node.get_history(start, step)
            return json.dumps(hist)
        else:
            return Response(status=HTTPStatus.BAD_REQUEST)
    else:
        return Response(status=HTTPStatus.NOT_FOUND)<|MERGE_RESOLUTION|>--- conflicted
+++ resolved
@@ -80,15 +80,9 @@
     node = bus.get_node(node_id)
 
     start = int(request.args.get('start', 0))
-<<<<<<< HEAD
-    step = int(request.args.get('stiep', 0))
-
-    log.debug('API %s', request.path)
-=======
     step = int(request.args.get('step', 0))
 
     log.debug('API %s start %d step %d', request.path, start, step)
->>>>>>> 10366021
     if node:
         if hasattr(node, 'get_history'):
             hist = node.get_history(start, step)
