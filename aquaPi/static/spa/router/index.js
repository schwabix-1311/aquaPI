import {AuthLayout} from '../layouts/Auth.vue.js'
import {DefaultLayout} from '../layouts/Default.vue.js'
import {AquapiLoginForm} from '../components/auth/AquapiLoginForm.vue.js'
import {AquapiDummy} from '../components/app/index.js'

import {Settings} from '../pages/Settings.vue.js'
import {Config} from '../pages/Config.vue.js'
import {Home} from '../pages/Home.vue.js'
import {About} from '../pages/About.vue.js'

const routes = [
<<<<<<< HEAD
	{
		path: '/login',
		// redirect: 'login',
		component: AuthLayout,
		// name: 'login',
		// component: DefaultLayout,
		children: [
			{
				path: '',
				name: 'login',
				components: {
					default: AquapiLoginForm
				},
				// meta: {
				//   title: i18n.t("routes.login"),
				// },
			},
		],
	},
	{
		// TODO: maybe change /app to / when 'old app' is not use any longer
		path: '/app',
		// name: 'app',
		component: DefaultLayout,
		children: [
			{
				path: '',
				name: 'home',
				alias: 'app',
				components: {
					default: Home
				}
			},
			{
				path: 'settings',
				name: 'settings',
				components: {
					default: Settings,
					view_bottom: AquapiDummy
				},
			},
			{
				path: 'config',
				name: 'config',
				components: {
					default: Config
				},
			},
			{
				path: 'about',
				name: 'about',
				components: {
					default: About
				},
			},
		]
	}
];

const router = new VueRouter({
	// TODO: maybe switch to mode 'history', when we do not need old URL paths any longer
	mode: 'hash', //'history',
	// base: process.env.BASE_URL,
	routes,
	scrollBehavior(to, from, savedPosition) {
		const mainWrapper = document.querySelector('div.v-main__wrap')
		if (mainWrapper) {
			mainWrapper.scrollTop = 0
		}
		return {x: 0, y: 0}
	}
=======
    {
        path: '/login',
        // redirect: 'login',
        component: AuthLayout,
        // name: 'login',
        // component: DefaultLayout,
        children: [
            {
                path: '',
                name: 'login',
                components: {
                    default: AquapiLoginForm
                },
                // meta: {
                //   title: i18n.t("routes.login"),
                // },
            },
        ],
    },
    {
        // TODO: maybe change /app to / when 'old app' is not used any longer
        // partly DONE: old app is now /home, and / redirects to /#/
        path: '/',
        // name: 'app',
        component: DefaultLayout,
        children: [
            {
                path: '',
                name: 'home',
                alias: 'app',
                components: {
                    default: Home
                }
            },
            {
                path: 'settings',
                name: 'settings',
                components: {
                    default: Settings,
                    view_bottom: AquapiDummy
                },
            },
            {
                path: 'config',
                name: 'config',
                components: {
                    default: Config
                },
            },
            {
                path: 'about',
                name: 'about',
                components: {
                    default: About
                },
            },
        ]
    }
];

const router =  new VueRouter({
    // TODO: switch to mode 'history', when we do not need old URL paths any longer
    mode: 'hash', //'history',
    // base: process.env.BASE_URL,
    routes,
    scrollBehavior(to, from, savedPosition) {
        const mainWrapper = document.querySelector('div.v-main__wrap')
        if (mainWrapper) {
            mainWrapper.scrollTop = 0
        }
        return {x: 0, y: 0}
    }
>>>>>>> c1589f43
});

router.beforeEach((to, from, next) => {
	// TODO: implement authentication

	console.log('[router/index.js] ROUTER BEFORE EACH')
	// console.log('... to:')
	// console.log(to)
	// console.log('... from:')
	// console.log(from)
	// console.log('this:')
	// console.log(this)

	// if (to.name !== 'login' && !isAuthenticated) {
	if (to.name !== 'login' && !(999 == 999)) {
		next({name: 'login'});
	} else {
		next();
	}
});

export default router;<|MERGE_RESOLUTION|>--- conflicted
+++ resolved
@@ -9,79 +9,6 @@
 import {About} from '../pages/About.vue.js'
 
 const routes = [
-<<<<<<< HEAD
-	{
-		path: '/login',
-		// redirect: 'login',
-		component: AuthLayout,
-		// name: 'login',
-		// component: DefaultLayout,
-		children: [
-			{
-				path: '',
-				name: 'login',
-				components: {
-					default: AquapiLoginForm
-				},
-				// meta: {
-				//   title: i18n.t("routes.login"),
-				// },
-			},
-		],
-	},
-	{
-		// TODO: maybe change /app to / when 'old app' is not use any longer
-		path: '/app',
-		// name: 'app',
-		component: DefaultLayout,
-		children: [
-			{
-				path: '',
-				name: 'home',
-				alias: 'app',
-				components: {
-					default: Home
-				}
-			},
-			{
-				path: 'settings',
-				name: 'settings',
-				components: {
-					default: Settings,
-					view_bottom: AquapiDummy
-				},
-			},
-			{
-				path: 'config',
-				name: 'config',
-				components: {
-					default: Config
-				},
-			},
-			{
-				path: 'about',
-				name: 'about',
-				components: {
-					default: About
-				},
-			},
-		]
-	}
-];
-
-const router = new VueRouter({
-	// TODO: maybe switch to mode 'history', when we do not need old URL paths any longer
-	mode: 'hash', //'history',
-	// base: process.env.BASE_URL,
-	routes,
-	scrollBehavior(to, from, savedPosition) {
-		const mainWrapper = document.querySelector('div.v-main__wrap')
-		if (mainWrapper) {
-			mainWrapper.scrollTop = 0
-		}
-		return {x: 0, y: 0}
-	}
-=======
     {
         path: '/login',
         // redirect: 'login',
@@ -143,7 +70,7 @@
 ];
 
 const router =  new VueRouter({
-    // TODO: switch to mode 'history', when we do not need old URL paths any longer
+    // TODO: maybe switch to mode 'history', when we do not need old URL paths any longer
     mode: 'hash', //'history',
     // base: process.env.BASE_URL,
     routes,
@@ -154,26 +81,25 @@
         }
         return {x: 0, y: 0}
     }
->>>>>>> c1589f43
 });
 
 router.beforeEach((to, from, next) => {
-	// TODO: implement authentication
+    // TODO: implement authentication
 
-	console.log('[router/index.js] ROUTER BEFORE EACH')
-	// console.log('... to:')
-	// console.log(to)
-	// console.log('... from:')
-	// console.log(from)
-	// console.log('this:')
-	// console.log(this)
+    console.log('[router/index.js] ROUTER BEFORE EACH')
+    // console.log('... to:')
+    // console.log(to)
+    // console.log('... from:')
+    // console.log(from)
+    // console.log('this:')
+    // console.log(this)
 
-	// if (to.name !== 'login' && !isAuthenticated) {
-	if (to.name !== 'login' && !(999 == 999)) {
-		next({name: 'login'});
-	} else {
-		next();
-	}
+    // if (to.name !== 'login' && !isAuthenticated) {
+    if (to.name !== 'login' && !(999 == 999)) {
+        next({name: 'login'});
+    } else {
+        next();
+    }
 });
 
 export default router;