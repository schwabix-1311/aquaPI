// TODO: complete labels for different node types / data_range
// TODO: complete values for different node types / data_range
// TODO: implement charts from uikit instance
// TODO: 'alert' badges?
// TODO: ... more details on dashboard widget? Yes, e.g. threshold & condition.  Design/Layout? Colors? Icons? Edit settings?


const AnyNode = {
	props: {
		id: String,
		node: {
			type: Object
		}
	},
	template: `
		<div style="border:1px dashed blue;">
			(AnyNode)<br>
			id: {{ id }}<br>
			node: {{ node }}
		</div>
	`,

	data() {
<<<<<<< HEAD
		return {}
	},

	created: async function () {
		// this.in_ids = []
		//
		// console.log('[AnyNode] CREATED | this:', this)
		// // if (this.node.inputs?.sender != null) {
		// //     this.in_ids = this.node.inputs.sender
		// //     if (this.in_ids == '*')
		// //         this.in_ids = []
		// //     console.debug(`... INs of ${this.id}:  ${this.in_ids}`)
		// //     for (let in_id of this.in_ids)
		// //         await this.$root.updateNode(in_id, true)
		// // }
=======
	   return {
	   }
	},

	created: async function () {
	// this.in_ids = []
	//
	// console.log('[AnyNode] CREATED | this:', this)
	// // if (this.node.inputs?.sender != null) {
	// //	  this.in_ids = this.node.inputs.sender
	// //	  if (this.in_ids == '*')
	// //		  this.in_ids = []
	// //	  console.debug(`... INs of ${this.id}:  ${this.in_ids}`)
	// //	  for (let in_id of this.in_ids)
	// //		  await this.$root.updateNode(in_id, true)
	// // }
>>>>>>> c1589f43
	},
	computed: {
		label() {
			let node = this.node
			switch (node.data_range) {
<<<<<<< HEAD
				case 'ANALOG':
				case 'BINARY':
				case 'PERCENT':
					return this.$t('misc.dataRange.' + node.data_range.toLowerCase() + '.label')
				default:
					return this.$t('misc.dataRange.default.label')
=======
			case 'ANALOG':
			case 'BINARY':
			case 'PERCENT':
				return this.$t('misc.dataRange.' +	node.data_range.toLowerCase() + '.label')
			default:
				return this.$t('misc.dataRange.default.label')
>>>>>>> c1589f43
			}

			return node.data_range
		},
		value() {
			let node = this.node
			switch (node.data_range) {
<<<<<<< HEAD
				case 'ANALOG':
					return node.data.toFixed(2).toString() + (node.unit ? ' ' + node.unit : '')
				case 'BINARY':
					// return '<i aria-hidden="true" class="v-icon notranslate v-icon--left mdi mdi-chart-line theme--light blue-grey--text text--lighten-4"></i>'
					return (node.data > 0
							? this.$t('misc.dataRange.' + node.data_range.toLowerCase() + '.value.on')
							: this.$t('misc.dataRange.' + node.data_range.toLowerCase() + '.value.off')
					)
				case 'PERCENT':
					return node.data.toFixed(2).toString() + (node.unit ? ' ' + node.unit : '')
				default:
					return node.data
=======
			case 'ANALOG':
				return node.data.toFixed(2).toString() + (node.unit ? ' ' + node.unit : '')
			case 'BINARY':
				// return '<i aria-hidden="true" class="v-icon notranslate v-icon--left mdi mdi-chart-line theme--light blue-grey--text text--lighten-4"></i>'
				return (node.data > 0
				? this.$t('misc.dataRange.' + node.data_range.toLowerCase() + '.value.on')
				: this.$t('misc.dataRange.' + node.data_range.toLowerCase() + '.value.off')
				)
			case 'PERCENT':
				return node.data.toFixed(2).toString() + (node.unit ? ' ' + node.unit : '')
			default:
				return node.data
>>>>>>> c1589f43
			}

			return node.data
		}
	},
}
Vue.component('AnyNode', AnyNode)

const DebugNode = {
	extends: AnyNode,
	template: `
		<div style="border: 1px solid red;">
			<h2>
				{{ id }} - raw:
			</h2>
			<div class="pa-2">
				{{ node }}
			</div>
		</div>
<<<<<<< HEAD
    `
=======
	`
>>>>>>> c1589f43
}
Vue.component('DebugNode', DebugNode)


const BusNode = {
	extends: AnyNode,
	template: `
		<v-card-text>
			<div v-if="(999 == 111)">
				<strong>node:</strong> {{ node }}
			</div>

			<aquapi-node-data
				:item="node"
			>
				<template v-slot:label>
<<<<<<< HEAD
				  <span>{{ label }}</span>
=======
					<span>{{ label }}</span>
>>>>>>> c1589f43
				</template>
				<template v-slot:value>
					<span>{{ value }}</span>
				</template>
			</aquapi-node-data>
		</v-card-text>

<<<<<<< HEAD
<!--      <div class="uk-card uk-card-small uk-card-default uk-card-body" style="border: 1px solid blue;">-->
<!--        <h2 class="uk-card-title uk-margin-remove-bottom">-->
<!--          <span v-if="node != undefined">-->
<!--            <span v-html="decoration"></span>{{ node.name }}-->
<!--          </span>-->
<!--          <span v-else>{{ id }} loading ...</span>-->
<!--        </h2>-->
<!--        <div v-html="getAlert" v-bind:class="getAlertClass" :hidden="!getAlert"></div>-->
<!--        <div v-if="node != undefined" class="uk-padding-remove">-->
<!--          <div class="uk-grid-collapse" uk-grid>-->
<!--            <div class="uk-width-2-3" v-html="label"></div>-->
<!--            <div class="uk-width-expand" v-html="value"></div>-->
<!--          </div>-->
<!--        </div>-->
<!--      </div>-->
    `,

	computed: {
		decoration() {
			return ''
		},
		getAlert() {
			if ((this.node == null) || !('alert' in this.node))
				return ''
			return this.node.alert[0]
		},
		getAlertClass() {
			if ((this.node == null) || !('alert' in this.node))
				return ''
			let ret = 'uk-card-badge uk-label '
			let severity = this.node.alert[1]
			if (severity in severity_map)
				ret += severity_map[severity]
			else
				console.warn('Unknown alert severity: "' + severity + '" used by ' + this.id)
			return ret
		},
=======
	<!--	  <div class="uk-card uk-card-small uk-card-default uk-card-body" style="border: 1px solid blue;">-->
	<!--		<h2 class="uk-card-title uk-margin-remove-bottom">-->
	<!--		  <span v-if="node != undefined">-->
	<!--		<span v-html="decoration"></span>{{ node.name }}-->
	<!--		  </span>-->
	<!--		  <span v-else>{{ id }} loading ...</span>-->
	<!--		</h2>-->
	<!--		<div v-html="getAlert" v-bind:class="getAlertClass" :hidden="!getAlert"></div>-->
	<!--		<div v-if="node != undefined" class="uk-padding-remove">-->
	<!--		  <div class="uk-grid-collapse" uk-grid>-->
	<!--		<div class="uk-width-2-3" v-html="label"></div>-->
	<!--		<div class="uk-width-expand" v-html="value"></div>-->
	<!--		  </div>-->
	<!--		</div>-->
	<!--	  </div>-->
	`,

	computed: {
	decoration() {
		return ''
	},
	getAlert() {
		if ((this.node == null) || !('alert' in this.node))
		return ''
		return this.node.alert[0]
	},
	getAlertClass() {
		if ((this.node == null) || !('alert' in this.node))
		return ''
		let ret = 'uk-card-badge uk-label '
		let severity = this.node.alert[1]
		if (severity in severity_map)
		ret += severity_map[severity]
		else
		console.warn('Unknown alert severity: "' + severity + '" used by ' + this.id)
		return ret
	},
>>>>>>> c1589f43
	},
}
Vue.component('BusNode', BusNode)


const ControllerNode = {
	extends: BusNode,
}
Vue.component('ControllerNode', ControllerNode)


const MinimumCtrl = {
	extends: ControllerNode,
}
Vue.component('MinimumCtrl', MinimumCtrl)


const MaximumCtrl = {
	extends: ControllerNode,
}
Vue.component('MaximumCtrl', MaximumCtrl)


const SunCtrl = {
	extends: ControllerNode,
	computed: {
<<<<<<< HEAD
		value() {
			let node = this.node
			switch (node.data) {
				case 100:
					return this.$t('misc.dataRange.' + node.data_range.toLowerCase() + '.value.on')
				case 0:
					return this.$t('misc.dataRange.' + node.data_range.toLowerCase() + '.value.off')
				default:
					return node.data.toFixed(2).toString() + (node.unit ? ' ' + node.unit : '')
			}
		}
	}
=======
	value() {
		let node = this.node
		switch (node.data) {
		case 100:
			return this.$t('misc.dataRange.' + node.data_range.toLowerCase() + '.value.on')
		case 0:
			return this.$t('misc.dataRange.' + node.data_range.toLowerCase() + '.value.off')
		default:
			return node.data.toFixed(2).toString() + (node.unit ? ' ' + node.unit : '')
		}
	}
	}
>>>>>>> c1589f43
}
Vue.component('SunCtrl', SunCtrl);
Vue.component('FadeCtrl', SunCtrl) // temporary alias

const LightCtrl = {
	extends: ControllerNode,
}
Vue.component('LightCtrl', LightCtrl)


const SwitchInput = {
	extends: BusNode,
}
Vue.component('SwitchInput', SwitchInput)

const AnalogInput = {
	extends: BusNode,
}
Vue.component('AnalogInput', AnalogInput)

const ScheduleInput = {
	extends: BusNode,
	computed: {
<<<<<<< HEAD
		label() {
			let node = this.node
			return this.$t('misc.dataRange.cronspec.label')
		},
		value() {
			let node = this.node
			switch (node.data) {
				case 100:
					return this.$t('misc.dataRange.' + node.data_range.toLowerCase() + '.value.on')
				case 0:
					return this.$t('misc.dataRange.' + node.data_range.toLowerCase() + '.value.off')
				default:
					return node.data.toFixed(2).toString() + (node.unit ? ' ' + node.unit : '')
			}
		}
=======
	label() {
		let node = this.node
		return this.$t('misc.dataRange.cronspec.label')
	},
	value() {
		let node = this.node
		switch (node.data) {
		case 100:
			return this.$t('misc.dataRange.' + node.data_range.toLowerCase() + '.value.on')
		case 0:
			return this.$t('misc.dataRange.' + node.data_range.toLowerCase() + '.value.off')
		default:
			return node.data.toFixed(2).toString() + (node.unit ? ' ' + node.unit : '')
		}

	}
>>>>>>> c1589f43
	}
}
Vue.component('ScheduleInput', ScheduleInput)


const SwitchDevice = {
	extends: BusNode,
}
Vue.component('SwitchDevice', SwitchDevice)

const AnalogDevice = {
	extends: BusNode,
}
Vue.component('AnalogDevice', AnalogDevice)

const AuxNode = {
	extends: BusNode,
}
Vue.component('AuxNode', AuxNode)

const AvgAux = {
	extends: AuxNode,
}
Vue.component('AvgAux', AvgAux);

const MinAux = {
	extends: AuxNode,
}
Vue.component('MinAux', MinAux)

const MaxAux = {
	extends: AuxNode,
}
Vue.component('MaxAux', MaxAux)

const CalibrationAux = {
	extends: AuxNode,
}
Vue.component('CalibrationAux', CalibrationAux)


const History = {
	extends: AnyNode,
}
Vue.component('History', History)


const AquapiNodeData = {
	props: {
		item: {
			type: Object,
			required: true
		},
	},
	template: `
		<v-row no-gutters>
			<div v-if="(999 == 111)">
				{{ item }}
			</div>
			<v-col cols="3"">
				<slot name="label">
					Label
				</slot>
			</v-col>
<<<<<<< HEAD
			
=======

>>>>>>> c1589f43
			<v-col cols="9">
				<slot name="value">
					Value
				</slot>
			</v-col>
		</v-row>
<<<<<<< HEAD
    `,

	computed: {}
=======
	`,

	computed: {
	}
>>>>>>> c1589f43
}
Vue.component('AquapiNodeData', AquapiNodeData)

// vim: set noet ts=4 sw=4:<|MERGE_RESOLUTION|>--- conflicted
+++ resolved
@@ -1,9 +1,9 @@
+
 // TODO: complete labels for different node types / data_range
 // TODO: complete values for different node types / data_range
 // TODO: implement charts from uikit instance
 // TODO: 'alert' badges?
-// TODO: ... more details on dashboard widget? Yes, e.g. threshold & condition.  Design/Layout? Colors? Icons? Edit settings?
-
+// TODO: ... more details on dashboard widget? Design/Layout? Colors? Icons? Edit settings?
 
 const AnyNode = {
 	props: {
@@ -21,7 +21,6 @@
 	`,
 
 	data() {
-<<<<<<< HEAD
 		return {}
 	},
 
@@ -37,44 +36,17 @@
 		// //     for (let in_id of this.in_ids)
 		// //         await this.$root.updateNode(in_id, true)
 		// // }
-=======
-	   return {
-	   }
-	},
-
-	created: async function () {
-	// this.in_ids = []
-	//
-	// console.log('[AnyNode] CREATED | this:', this)
-	// // if (this.node.inputs?.sender != null) {
-	// //	  this.in_ids = this.node.inputs.sender
-	// //	  if (this.in_ids == '*')
-	// //		  this.in_ids = []
-	// //	  console.debug(`... INs of ${this.id}:  ${this.in_ids}`)
-	// //	  for (let in_id of this.in_ids)
-	// //		  await this.$root.updateNode(in_id, true)
-	// // }
->>>>>>> c1589f43
 	},
 	computed: {
 		label() {
 			let node = this.node
 			switch (node.data_range) {
-<<<<<<< HEAD
 				case 'ANALOG':
 				case 'BINARY':
 				case 'PERCENT':
 					return this.$t('misc.dataRange.' + node.data_range.toLowerCase() + '.label')
 				default:
 					return this.$t('misc.dataRange.default.label')
-=======
-			case 'ANALOG':
-			case 'BINARY':
-			case 'PERCENT':
-				return this.$t('misc.dataRange.' +	node.data_range.toLowerCase() + '.label')
-			default:
-				return this.$t('misc.dataRange.default.label')
->>>>>>> c1589f43
 			}
 
 			return node.data_range
@@ -82,7 +54,6 @@
 		value() {
 			let node = this.node
 			switch (node.data_range) {
-<<<<<<< HEAD
 				case 'ANALOG':
 					return node.data.toFixed(2).toString() + (node.unit ? ' ' + node.unit : '')
 				case 'BINARY':
@@ -95,20 +66,6 @@
 					return node.data.toFixed(2).toString() + (node.unit ? ' ' + node.unit : '')
 				default:
 					return node.data
-=======
-			case 'ANALOG':
-				return node.data.toFixed(2).toString() + (node.unit ? ' ' + node.unit : '')
-			case 'BINARY':
-				// return '<i aria-hidden="true" class="v-icon notranslate v-icon--left mdi mdi-chart-line theme--light blue-grey--text text--lighten-4"></i>'
-				return (node.data > 0
-				? this.$t('misc.dataRange.' + node.data_range.toLowerCase() + '.value.on')
-				: this.$t('misc.dataRange.' + node.data_range.toLowerCase() + '.value.off')
-				)
-			case 'PERCENT':
-				return node.data.toFixed(2).toString() + (node.unit ? ' ' + node.unit : '')
-			default:
-				return node.data
->>>>>>> c1589f43
 			}
 
 			return node.data
@@ -128,11 +85,7 @@
 				{{ node }}
 			</div>
 		</div>
-<<<<<<< HEAD
     `
-=======
-	`
->>>>>>> c1589f43
 }
 Vue.component('DebugNode', DebugNode)
 
@@ -149,11 +102,7 @@
 				:item="node"
 			>
 				<template v-slot:label>
-<<<<<<< HEAD
 				  <span>{{ label }}</span>
-=======
-					<span>{{ label }}</span>
->>>>>>> c1589f43
 				</template>
 				<template v-slot:value>
 					<span>{{ value }}</span>
@@ -161,45 +110,6 @@
 			</aquapi-node-data>
 		</v-card-text>
 
-<<<<<<< HEAD
-<!--      <div class="uk-card uk-card-small uk-card-default uk-card-body" style="border: 1px solid blue;">-->
-<!--        <h2 class="uk-card-title uk-margin-remove-bottom">-->
-<!--          <span v-if="node != undefined">-->
-<!--            <span v-html="decoration"></span>{{ node.name }}-->
-<!--          </span>-->
-<!--          <span v-else>{{ id }} loading ...</span>-->
-<!--        </h2>-->
-<!--        <div v-html="getAlert" v-bind:class="getAlertClass" :hidden="!getAlert"></div>-->
-<!--        <div v-if="node != undefined" class="uk-padding-remove">-->
-<!--          <div class="uk-grid-collapse" uk-grid>-->
-<!--            <div class="uk-width-2-3" v-html="label"></div>-->
-<!--            <div class="uk-width-expand" v-html="value"></div>-->
-<!--          </div>-->
-<!--        </div>-->
-<!--      </div>-->
-    `,
-
-	computed: {
-		decoration() {
-			return ''
-		},
-		getAlert() {
-			if ((this.node == null) || !('alert' in this.node))
-				return ''
-			return this.node.alert[0]
-		},
-		getAlertClass() {
-			if ((this.node == null) || !('alert' in this.node))
-				return ''
-			let ret = 'uk-card-badge uk-label '
-			let severity = this.node.alert[1]
-			if (severity in severity_map)
-				ret += severity_map[severity]
-			else
-				console.warn('Unknown alert severity: "' + severity + '" used by ' + this.id)
-			return ret
-		},
-=======
 	<!--	  <div class="uk-card uk-card-small uk-card-default uk-card-body" style="border: 1px solid blue;">-->
 	<!--		<h2 class="uk-card-title uk-margin-remove-bottom">-->
 	<!--		  <span v-if="node != undefined">-->
@@ -218,26 +128,25 @@
 	`,
 
 	computed: {
-	decoration() {
-		return ''
-	},
-	getAlert() {
-		if ((this.node == null) || !('alert' in this.node))
-		return ''
-		return this.node.alert[0]
-	},
-	getAlertClass() {
-		if ((this.node == null) || !('alert' in this.node))
-		return ''
-		let ret = 'uk-card-badge uk-label '
-		let severity = this.node.alert[1]
-		if (severity in severity_map)
-		ret += severity_map[severity]
-		else
-		console.warn('Unknown alert severity: "' + severity + '" used by ' + this.id)
-		return ret
-	},
->>>>>>> c1589f43
+		decoration() {
+			return ''
+		},
+		getAlert() {
+			if ((this.node == null) || !('alert' in this.node))
+				return ''
+			return this.node.alert[0]
+		},
+		getAlertClass() {
+			if ((this.node == null) || !('alert' in this.node))
+				return ''
+			let ret = 'uk-card-badge uk-label '
+			let severity = this.node.alert[1]
+			if (severity in severity_map)
+				ret += severity_map[severity]
+			else
+				console.warn('Unknown alert severity: "' + severity + '" used by ' + this.id)
+			return ret
+		},
 	},
 }
 Vue.component('BusNode', BusNode)
@@ -264,7 +173,6 @@
 const SunCtrl = {
 	extends: ControllerNode,
 	computed: {
-<<<<<<< HEAD
 		value() {
 			let node = this.node
 			switch (node.data) {
@@ -277,20 +185,6 @@
 			}
 		}
 	}
-=======
-	value() {
-		let node = this.node
-		switch (node.data) {
-		case 100:
-			return this.$t('misc.dataRange.' + node.data_range.toLowerCase() + '.value.on')
-		case 0:
-			return this.$t('misc.dataRange.' + node.data_range.toLowerCase() + '.value.off')
-		default:
-			return node.data.toFixed(2).toString() + (node.unit ? ' ' + node.unit : '')
-		}
-	}
-	}
->>>>>>> c1589f43
 }
 Vue.component('SunCtrl', SunCtrl);
 Vue.component('FadeCtrl', SunCtrl) // temporary alias
@@ -314,7 +208,6 @@
 const ScheduleInput = {
 	extends: BusNode,
 	computed: {
-<<<<<<< HEAD
 		label() {
 			let node = this.node
 			return this.$t('misc.dataRange.cronspec.label')
@@ -330,24 +223,6 @@
 					return node.data.toFixed(2).toString() + (node.unit ? ' ' + node.unit : '')
 			}
 		}
-=======
-	label() {
-		let node = this.node
-		return this.$t('misc.dataRange.cronspec.label')
-	},
-	value() {
-		let node = this.node
-		switch (node.data) {
-		case 100:
-			return this.$t('misc.dataRange.' + node.data_range.toLowerCase() + '.value.on')
-		case 0:
-			return this.$t('misc.dataRange.' + node.data_range.toLowerCase() + '.value.off')
-		default:
-			return node.data.toFixed(2).toString() + (node.unit ? ' ' + node.unit : '')
-		}
-
-	}
->>>>>>> c1589f43
 	}
 }
 Vue.component('ScheduleInput', ScheduleInput)
@@ -412,27 +287,16 @@
 					Label
 				</slot>
 			</v-col>
-<<<<<<< HEAD
 			
-=======
-
->>>>>>> c1589f43
 			<v-col cols="9">
 				<slot name="value">
 					Value
 				</slot>
 			</v-col>
 		</v-row>
-<<<<<<< HEAD
     `,
 
 	computed: {}
-=======
-	`,
-
-	computed: {
-	}
->>>>>>> c1589f43
 }
 Vue.component('AquapiNodeData', AquapiNodeData)
 
