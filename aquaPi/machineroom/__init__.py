#!/usr/bin/env python3

import logging
from os import path
import pickle
import atexit

from .msg_bus import MsgBus, BusRole
from .ctrl_nodes import MinimumCtrl, MaximumCtrl, SunCtrl, FadeCtrl
from .in_nodes import AnalogInput, ScheduleInput
from .out_nodes import SwitchDevice, AnalogDevice
from .aux_nodes import CalibrationAux, MaxAux, AvgAux
from .misc_nodes import History


log = logging.getLogger('MachineRoom')
log.brief = log.warning  # alias, warning used as brief info, info is verbose

log.setLevel(logging.WARNING)
# log.setLevel(logging.INFO)
# log.setLevel(logging.DEBUG)


mr = None


def init(storage):
    global mr

    mr = MachineRoom(storage)
    return mr


# This is brute force, as a destructor AKA __del__ is not called after Ctrl-C.
# However, the concept of shutting down a web server by app code is a no-no.
# A development server might allow this, but this was removed from werkzeug
# with v2.1. Instead, I could crete a route /flush and a button (debug-only).
# This should save_nodes and bring all nodes to a safe state, e.g. heater OFF
# Seen as an appliance aquaPi should somehow allow a restart for updates,
# or to recover SW state

@atexit.register
def cleanup():
    log.brief('Preparing shutdown ...')
    if mr and mr.bus:
        # this does not work completely, teardown aborts half-way.
        # My theory: we run multi-threaded as a daemon and have only
        # limited time until we're killed.
        mr.save_nodes(mr.bus)
        mr.bus.teardown()
        mr.bus = None


class MachineRoom:
    """ The Machine Room
        The core is a message bus, on which different sensors,
        controllers, devices and auxiliary nodes communicate.
        The Bus also provides the interface to Flask backend.
        Some bus nodes start worker threads (e.g. sensors), the rest
        works in msg handlers and callbacks.
    """

    def __init__(self, bus_storage):
        """ Create everything needed to get the machinery going.
            So far the only thing here is the bus.
        """
        self.bus_storage = bus_storage

        if not path.exists(self.bus_storage):
            self.bus = MsgBus()  # threaded=True)

            log.brief("=== There are no controllers defined, creating default")
            self.create_default_nodes()
            self.save_nodes(self.bus)
            log.brief("=== Successfully created Bus and default Nodes")
            log.brief("  ... and saved to %s", self.bus_storage)

        else:
            log.brief("=== Loading Bus & Nodes from %s", self.bus_storage)
            self.bus = self.restore_nodes()

        log.brief("%s", str(self.bus))
        log.info(self.bus.get_nodes())

    def save_nodes(self, container, fname=None):
        """ save the Bus, Nodes and Drivers to storage
            Parameters allow usage for controller templates,
            contained in "something", not a bus
        """
        if container:
            if not fname:
                fname = self.bus_storage
            with open(fname, 'wb') as p:
                pickle.dump(container, p, protocol=pickle.HIGHEST_PROTOCOL)

    def restore_nodes(self, fname=None):
        """ recreate the Bus, Nodes and Drivers from storage,
            or a controller template in a container from some file
        """
        if not fname:
            fname = self.bus_storage
        with open(fname, 'rb') as p:
            container = pickle.load(p)
        return container

    def create_default_nodes(self):
        """ "let there be light" and heating of course, what
            else do my fish(es) need?
            Distraction: interesting fact on English:
              "fish" is plural, "fishes" is several species of fish
        """
        REAL_CONFIG = False  # exclusive

        TEST_PH = True

        SIM_LIGHT = True
        DAWN_LIGHT = SIM_LIGHT and False  # True

        SIM_TEMP = True
        COMPLEX_TEMP = SIM_TEMP and True

        if REAL_CONFIG:
            # single LED bar, dawn & dusk 15mins, perceptive corr.
            # light_schedule = ScheduleInput('Zeitplan Licht', '* 14-21 * * *')
            # light_c = FadeCtrl('Beleuchtung', light_schedule.id,
            #                    fade_time=15 * 60)
            light_schedule = ScheduleInput('Zeitplan Licht', '* 14 * * *')
            light_c = SunCtrl('Beleuchtung', light_schedule.id,
                              highnoon=7.0, xscend=1.0)
            light_pwm = AnalogDevice('Dimmer', light_c.id,
                                     'PWM 0', percept=1, maximum=85)
            light_schedule.plugin(self.bus)
            light_c.plugin(self.bus)
            light_pwm.plugin(self.bus)

<<<<<<< HEAD
            history = History('Licht',
                              [light_schedule.id, light_c.id, light_pwm.id])
=======
            history = History('Licht', [light_schedule.id, light_c.id, light_pwm.id])
>>>>>>> 31e959cf
            history.plugin(self.bus)

            # single temp sensor, switched relays
            wasser_i = AnalogInput('Wasser', 'DS1820 xA2E9C', 25.0, '°C',
                                   avg=2, interval=30)
            wasser = MinimumCtrl('Temperatur', wasser_i.id, 25.0)
            wasser_o = SwitchDevice('Heizstab', wasser.id,
                                    'GPIO 12 out', inverted=1)
            wasser_i.plugin(self.bus)
            wasser.plugin(self.bus)
            wasser_o.plugin(self.bus)

            wasser_i2 = AnalogInput('Wasser 2', 'DS1820 x7A71E', 25.0, '°C')
            wasser_i2.plugin(self.bus)

            t_history = History('Temperaturen',
                                [wasser_i.id, wasser_i2.id,
                                 wasser.id, wasser_o.id])
            t_history.plugin(self.bus)
            return

        if TEST_PH:
            adc_ph = AnalogInput('pH Sonde', 'ADC #1 in 3', 2.45, 'V',
                                 avg=3, interval=60)
            calib_ph = CalibrationAux('pH Kalibrierung', adc_ph.id,
                                      unit=' pH', points=[(2.4, 6.6), (2.5, 7.0)])
            ph = MaximumCtrl('pH', calib_ph.id, 7.0)
            out_ph = SwitchDevice('CO2 Ventil', ph.id, 'GPIO 20 out')
            out_ph.plugin(self.bus)
            ph.plugin(self.bus)
            calib_ph.plugin(self.bus)
            adc_ph.plugin(self.bus)
            ph_history = History('pH Verlauf',
                                 [adc_ph.id, calib_ph.id, ph.id, out_ph.id])
            ph_history.plugin(self.bus)

        if SIM_LIGHT:
            light_schedule = ScheduleInput('Zeitplan 1', '* 14-21 * * *')
            light_schedule.plugin(self.bus)
            # light_c = FadeCtrl('Beleuchtung', light_schedule.id,
            #                    fade_time=30 * 60)  # 30*60)
            light_c = SunCtrl('Beleuchtung', light_schedule.id)
            light_c.plugin(self.bus)
            if not DAWN_LIGHT:
                light_pwm = AnalogDevice('Dimmer', light_c.id,
                                         'PWM 0', percept=True, maximum=80)
                light_pwm.plugin(self.bus)

                history = History('Licht',
                                  [light_schedule.id,
                                   light_c.id, light_pwm.id])
                history.plugin(self.bus)
            else:
                dawn_schedule = ScheduleInput('Zeitplan 2', '* 22 * * *')
                dawn_schedule.plugin(self.bus)
                dawn_c = FadeCtrl('Dämmerlicht', dawn_schedule.id,
                                  fade_time=30 * 60)
                dawn_c.plugin(self.bus)

                light_max = MaxAux('Max Licht', [light_c.id, dawn_c.id])
                light_max.plugin(self.bus)
                light_pwm = AnalogDevice('Dimmer', light_max.id,
                                         'PWM 0', percept=True, maximum=80)
                light_pwm.plugin(self.bus)

                history = History('Licht',
                                  [light_schedule.id, dawn_schedule.id,
                                   light_c.id, dawn_c.id, light_pwm.id])
                history.plugin(self.bus)

        if SIM_TEMP:
            if not COMPLEX_TEMP:
                # single temp sensor -> temp ctrl -> relay
                wasser_i = AnalogInput('Wasser', 'DS1820 xA2E9C', 25.0, '°C')
                wasser = MinimumCtrl('Temperatur', wasser_i.id, 25.0)
                wasser_o = SwitchDevice('Heizstab', wasser.id, 'GPIO 12 out')
                wasser.plugin(self.bus)
                wasser_o.plugin(self.bus)
                wasser_i.plugin(self.bus)

            else:
                # 2 temp sensors -> average -> temp ctrl -> relay
                w1_temp = AnalogInput('T-Sensor 1', 'DS1820 xA2E9C', 25.0, '°C')
                w1_temp.plugin(self.bus)

                w2_temp = AnalogInput('T-Sensor 2', 'DS1820 x7A71E', 25.0, '°C')
                w2_temp.plugin(self.bus)

                w_temp = AvgAux('T-Mittel', [w1_temp.id, w2_temp.id])
                w_temp.plugin(self.bus)

                w1_ctrl = MinimumCtrl('W-Heizung', w_temp.id, 25.0)
                w1_ctrl.plugin(self.bus)

                w2_ctrl = MaximumCtrl('W-Kühlung', w2_temp.id, 26.5)
                w2_ctrl.plugin(self.bus)

                w_heat = SwitchDevice('W-Heizer', w1_ctrl.id, 'GPIO 12 out')
                w_heat.plugin(self.bus)

                w_cool = SwitchDevice('W-Lüfter', w2_ctrl.id, 'GPIO 13 out')
                w_cool.plugin(self.bus)

                t_history = History('Temperaturen',
                                    [w1_temp.id, w2_temp.id, w_temp.id,
                                     w_heat.id, w_cool.id])
                t_history.plugin(self.bus)<|MERGE_RESOLUTION|>--- conflicted
+++ resolved
@@ -14,7 +14,7 @@
 
 
 log = logging.getLogger('MachineRoom')
-log.brief = log.warning  # alias, warning used as brief info, info is verbose
+log.brief = log.warning  # alias, warning is used as brief info, level info is verbose
 
 log.setLevel(logging.WARNING)
 # log.setLevel(logging.INFO)
@@ -133,12 +133,8 @@
             light_c.plugin(self.bus)
             light_pwm.plugin(self.bus)
 
-<<<<<<< HEAD
             history = History('Licht',
                               [light_schedule.id, light_c.id, light_pwm.id])
-=======
-            history = History('Licht', [light_schedule.id, light_c.id, light_pwm.id])
->>>>>>> 31e959cf
             history.plugin(self.bus)
 
             # single temp sensor, switched relays
