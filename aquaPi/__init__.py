--- conflicted
+++ resolved
@@ -88,17 +88,8 @@
     from .pages import about
     app.register_blueprint(about.bp)
 
-<<<<<<< HEAD
     from .pages import spa
     app.register_blueprint(spa.bp)
-
-=======
->>>>>>> 17e95ace
-    # from . import auth
-    # app.register_blueprint(auth.bp)
-
-    # from .hello import hello as hello_blueprint
-    # app.register_blueprint(hello_blueprint)
 
     # Is there a better way? We won't start, so no reason to construct
     # and finally save the bus.
