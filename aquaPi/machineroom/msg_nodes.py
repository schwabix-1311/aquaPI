--- conflicted
+++ resolved
@@ -189,15 +189,10 @@
 
     def _scheduler(self):
         self.data = 0
-<<<<<<< HEAD
-        self.post(MsgData(self.id, self.data))
-        # get available zones: zoneinfo.available_timezones()
-        now = datetime.now(ZoneInfo("Europe/Berlin"))
-=======
+
         self.post(MsgData(self.name, self.data))
         now = datetime.now().astimezone()  # = local tz
 
->>>>>>> 726400fd
         cron = croniter(self.cronspec, now, ret_type=float)
         tick = 1 if self.hires else 60
 
