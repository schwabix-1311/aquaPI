--- conflicted
+++ resolved
@@ -23,14 +23,6 @@
     bus = current_app.bus
 
     nodes = bus.get_nodes()
-<<<<<<< HEAD
-    dash_tiles = [{'name': 'Steuerung ' + n.name, 'comp': n.__class__.__name__, 'id': n.id, 'vis': int(True)} for n in bus.get_nodes(BusRole.CTRL)]
-    dash_tiles += [{'name': 'Eingang ' + n.name, 'comp': n.__class__.__name__, 'id': n.id, 'vis': int(False)} for n in bus.get_nodes(BusRole.IN_ENDP)]
-    dash_tiles += [{'name': 'Ausgang ' + n.name, 'comp': n.__class__.__name__, 'id': n.id, 'vis': int(False)} for n in bus.get_nodes(BusRole.OUT_ENDP)]
-    dash_tiles += [{'name': 'Verknüpfung ' + n.name, 'comp': n.__class__.__name__, 'id': n.id, 'vis': int(False)} for n in bus.get_nodes(BusRole.AUX)]
-    # this will need 1..n HitoryNodes, their inputs define what will be on a chart, they feed e.g. InfluxDB, the Vue comp(s) will show one chart per HistNode with all inputs
-    # dash_tiles += [{'name': 'Diagramm ' + n.name, 'comp': 'Chart', 'id': n.id, 'vis': int(False)}  for n in bus.get_nodes((BusRole.IN_ENDP, BusRole.OUT_ENDP))]
-=======
     if not bus.dash_tiles:
         # JS and checkbox binding does not work well for python
         # bool -> cast to int; on return python wil interpret it correctly
@@ -41,8 +33,6 @@
 
         # this will need 1..n HistoryNodes, their inputs define what will be on a chart, they feed e.g. InfluxDB, the Vue comp(s) will show one chart per HistNode with all inputs
         # bus.dash_tiles += [{'name': 'Diagramm ' + n.name, 'comp': 'Chart', 'id': n.id, 'vis': int(False)}  for n in bus.get_nodes(BusRole.HISTORY)]
->>>>>>> c96ab217
-
 
     def sse_update():
         changed_ids = bus.wait_for_changes()
