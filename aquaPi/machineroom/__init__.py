#!/usr/bin/env python3

import logging
from os import path
import pickle
import atexit

from .msg_bus import MsgBus, BusRole
from .ctrl_nodes import MinimumCtrl, MaximumCtrl, SunCtrl, FadeCtrl
from .in_nodes import AnalogInput, ScheduleInput
from .out_nodes import SwitchDevice, AnalogDevice
<<<<<<< HEAD
from .aux_nodes import ScaleAux, MinAux, MaxAux, AvgAux
from .misc_nodes import History
=======
from .aux_nodes import ScaleAux, MaxAux, AvgAux
from .hist_nodes import History
from .alert_nodes import Alert, AlertAbove, AlertBelow
>>>>>>> 4267c63e


log = logging.getLogger('MachineRoom')
log.brief = log.warning  # alias, warning used as brief info, info is verbose

log.setLevel(logging.WARNING)
# log.setLevel(logging.INFO)
# log.setLevel(logging.DEBUG)


mr = None


def init(storage):
    global mr  # pylint: disable=W0603

    mr = MachineRoom(storage)
    return mr


# This is brute force, as a destructor AKA __del__ is not called after Ctrl-C.
# However, the concept of shutting down a web server by app code is a no-no.
# A development server might allow this, but this was removed from werkzeug
# with v2.1. Instead, I could crete a route /flush and a button (debug-only).
# This should save_nodes and bring all nodes to a safe state, e.g. heater OFF
# Seen as an appliance aquaPi should somehow allow a restart for updates,
# or to recover SW state

@atexit.register
def cleanup():
    log.brief('Preparing shutdown ...')
    if mr and mr.bus:
        # this does not work completely, teardown aborts half-way.
        # My theory: we run multi-threaded as a daemon and have only
        # limited time until we're killed.
        mr.save_nodes(mr.bus)
        mr.bus.teardown()
        mr.bus = None


class MachineRoom:
    """ The Machine Room
        The core is a message bus, on which different sensors,
        controllers, devices and auxiliary nodes communicate.
        The Bus also provides the interface to Flask backend.
        Some bus nodes start worker threads (e.g. sensors), the rest
        works in msg handlers and callbacks.
    """

    def __init__(self, bus_storage):
        """ Create everything needed to get the machinery going.
            So far the only thing here is the bus.
        """
        self.bus_storage = bus_storage

        if not path.exists(self.bus_storage):
            self.bus = MsgBus()  # threaded=True)

            log.brief("=== There are no controllers defined, creating default")
            self.create_default_nodes()
            self.save_nodes(self.bus)
            log.brief("=== Successfully created Bus and default Nodes")
            log.brief("  ... and saved to %s", self.bus_storage)

        else:
            log.brief("=== Loading Bus & Nodes from %s", self.bus_storage)
            self.bus = self.restore_nodes()

        log.brief("%s", str(self.bus))
        log.info(self.bus.get_nodes())

    def save_nodes(self, container, fname=None):
        """ save the Bus, Nodes and Drivers to storage
            Parameters allow usage for controller templates,
            contained in "something", not a bus
        """
        if container:
            if not fname:
                fname = self.bus_storage
            with open(fname, 'wb') as p:
                pickle.dump(container, p, protocol=pickle.HIGHEST_PROTOCOL)

    def restore_nodes(self, fname=None):
        """ recreate the Bus, Nodes and Drivers from storage,
            or a controller template in a container from some file
        """
        if not fname:
            fname = self.bus_storage
        with open(fname, 'rb') as p:
            container = pickle.load(p)
        return container

    def create_default_nodes(self):
        """ "let there be light" and heating of course, what
            else do my fish(es) need?
            Distraction: interesting fact on English:
              "fish" is plural, "fishes" is several species of fish
        """
        REAL_CONFIG = True   #False  # this disables the other test configs

        TEST_ALERT = True

        TEST_PH = True

        SIM_LIGHT = False  #True
        DAWN_LIGHT = SIM_LIGHT and False  # True

        SIM_TEMP = True
        COMPLEX_TEMP = SIM_TEMP and True

        if REAL_CONFIG:
            # single PWM dimmed LED bar, perceptive correction
            light_schedule = ScheduleInput('Zeitplan Licht', '* 14-21 * * *')

            # ... with linear dawn & dusk for 15mins
            # light_c = FadeCtrl('Beleuchtung', light_schedule.id,
            #                    fade_time=15 * 60)

            # ... with "realistic" dawn & dusk for 1h each
            light_c = SunCtrl('Beleuchtung', light_schedule.id,
                              highnoon=7.0, xscend=1.0)

            light_pwm = AnalogDevice('Dimmer', light_c.id,
                                     'PWM 0', percept=1, maximum=85)
            light_schedule.plugin(self.bus)
            light_c.plugin(self.bus)
            light_pwm.plugin(self.bus)

            # ... and history for a diagram
            history = History('Licht',
                              [light_schedule.id, light_c.id, light_pwm.id])
            history.plugin(self.bus)

            # single water temp sensor, switched relay
            wasser_i = AnalogInput('Wasser', 'DS1820 xA2E9C', 25.0, '°C',
                                   avg=3, interval=30)
            wasser = MinimumCtrl('Temperatur', wasser_i.id, 25.0)
            wasser_o = SwitchDevice('Heizstab', wasser.id,
                                    'GPIO 12 out', inverted=1)
            wasser_i.plugin(self.bus)
            wasser.plugin(self.bus)
            wasser_o.plugin(self.bus)

            # air temperature, just for the diagram
            wasser_i2 = AnalogInput('Wasser 2', 'DS1820 x7A71E', 25.0, '°C')
            wasser_i2.plugin(self.bus)

            # fancy: if water temp >26 a cooling fan spins dynamically up
            coolspeed = ScaleAux('Lüftergeschwindigkeit', wasser_i.id,
                                 unit='%', limit=True,
                                 points=[(26.0, 0), (28.0, 100)])
            cool = AnalogDevice('Lüfter', coolspeed.id,
                                'PWM 1', minimum=10, maximum=80)
            cool.plugin(self.bus)
            coolspeed.plugin(self.bus)

            # ... and history for a diagram
            t_history = History('Temperaturen',
                                [wasser_i.id, wasser_i2.id,
                                 wasser.id, wasser_o.id,
                                 coolspeed.id, cool.id])
            t_history.plugin(self.bus)

            adc_ph = AnalogInput('pH Sonde', 'ADC #1 in 3', 2.49, 'V',
                                 avg=3, interval=30)
            calib_ph = ScaleAux('pH Kalibrierung', adc_ph.id, unit=' pH',
                                points=[(2.99, 4.0), (2.51, 6.9)])
            ph = MaximumCtrl('pH', calib_ph.id, 6.7)

            ph_broken = True
            if ph_broken:
                # WAR broken CO2 vent:
                # open/close repeatedly, as CO2 only flows when partially opened
                ph_ticker = ScheduleInput('pH Blinker', '* * * * * */15')
                ph_ticker_or = MinAux('pH Toggle', [ph.id, ph_ticker.id])
                out_ph = SwitchDevice('CO2 Ventil', ph_ticker_or.id, 'GPIO 20 out')
            else:
                out_ph = SwitchDevice('CO2 Ventil', ph.id, 'GPIO 20 out')
            out_ph.plugin(self.bus)
            ph.plugin(self.bus)
            if ph_broken:
                ph_ticker_or.plugin(self.bus)
                ph_ticker.plugin(self.bus)
            calib_ph.plugin(self.bus)
            adc_ph.plugin(self.bus)

            # ... and history for a diagram
            ph_history = History('pH Verlauf',
                                 [adc_ph.id, calib_ph.id, ph.id])  #, out_ph.id])
            ph_history.plugin(self.bus)
            return

        if TEST_PH:
            adc_ph = AnalogInput('pH Sonde', 'ADC #1 in 3', 2.49, 'V',
                                 avg=1, interval=30)
            calib_ph = ScaleAux('pH Kalibrierung', adc_ph.id, unit=' pH',
                                points=[(2.99, 4.0), (2.51, 6.9)])
            ph = MaximumCtrl('pH', calib_ph.id, 7.0)
            out_ph = SwitchDevice('CO2 Ventil', ph.id, 'GPIO 20 out')
            out_ph.plugin(self.bus)
            ph.plugin(self.bus)
            calib_ph.plugin(self.bus)
            adc_ph.plugin(self.bus)
            ph_history = History('pH Verlauf',
                                 [adc_ph.id, calib_ph.id, ph.id, out_ph.id])
            ph_history.plugin(self.bus)

        if SIM_LIGHT:
            light_schedule = ScheduleInput('Zeitplan 1', '* 14-21 * * *')
            light_schedule.plugin(self.bus)
            # light_c = FadeCtrl('Beleuchtung', light_schedule.id,
            #                    fade_time=30 * 60)  # 30*60)
            light_c = SunCtrl('Beleuchtung', light_schedule.id)
            light_c.plugin(self.bus)
            if not DAWN_LIGHT:
                light_pwm = AnalogDevice('Dimmer', light_c.id,
                                         #'PWM 0', percept=True, maximum=80)
                                         'TC420 #1 CH1', percept=True, maximum=80)
                light_pwm.plugin(self.bus)

                history = History('Licht',
                                  [light_schedule.id,
                                   light_c.id, light_pwm.id])
                history.plugin(self.bus)
            else:
                dawn_schedule = ScheduleInput('Zeitplan 2', '* 22 * * *')
                dawn_schedule.plugin(self.bus)
                dawn_c = FadeCtrl('Dämmerlicht', dawn_schedule.id,
                                  fade_time=30 * 60)
                dawn_c.plugin(self.bus)

                light_max = MaxAux('Max Licht', [light_c.id, dawn_c.id])
                light_max.plugin(self.bus)
                light_pwm = AnalogDevice('Dimmer', light_max.id,
                                         'PWM 0', percept=True, maximum=80)
                light_pwm.plugin(self.bus)

                history = History('Licht',
                                  [light_schedule.id, dawn_schedule.id,
                                   light_c.id, dawn_c.id, light_pwm.id])
                history.plugin(self.bus)

        if SIM_TEMP:
            if not COMPLEX_TEMP:
                # single temp sensor -> temp ctrl -> relay
                wasser_i = AnalogInput('Wasser', 'DS1820 xA2E9C', 25.0, '°C')
                wasser = MinimumCtrl('Temperatur', wasser_i.id, 25.0)
                wasser_o = SwitchDevice('Heizstab', wasser.id, 'GPIO 12 out')
                wasser.plugin(self.bus)
                wasser_o.plugin(self.bus)
                wasser_i.plugin(self.bus)

            else:
                # 2 temp sensors -> average -> temp ctrl -> relay
                w1_temp = AnalogInput('T-Sensor 1', 'DS1820 xA2E9C', 25.0, '°C')
                w1_temp.plugin(self.bus)

                w2_temp = AnalogInput('T-Sensor 2', 'DS1820 x7A71E', 25.0, '°C')
                w2_temp.plugin(self.bus)

                w_temp = AvgAux('T-Mittel', [w1_temp.id, w2_temp.id])
                w_temp.plugin(self.bus)

                w1_ctrl = MinimumCtrl('W-Heizung', w_temp.id, 25.0)
                w1_ctrl.plugin(self.bus)

                w2_ctrl = MaximumCtrl('W-Kühlung', w2_temp.id, 26.5)
                w2_ctrl.plugin(self.bus)

                w_heat = SwitchDevice('W-Heizer', w1_ctrl.id, 'GPIO 12 out')
                w_heat.plugin(self.bus)

                #FIXME: a node chain like this one has no *Ctrl and is thus
                #       invisible in UI, although totally valid
                w_coolspeed = ScaleAux('Lüftergeschwindigkeit', w_temp.id,
                                       unit='%', limit=True,
                                       points=[(25.1, 0), (26, 100)])
                w_cool = AnalogDevice('W-Lüfter', w_coolspeed.id,
                                      'PWM 1')  # ?? minimum=10, maximum=80)
                w_cool.plugin(self.bus)
                w_coolspeed.plugin(self.bus)

                t_history = History('Temperaturen',
                                    [w1_temp.id, w2_temp.id, w_temp.id,
                                     w_heat.id, w_cool.id])
                t_history.plugin(self.bus)

        if TEST_ALERT:
            led_alert = Alert('Alert LED',
                              [AlertAbove(calib_ph.id, 7.2), AlertBelow(calib_ph.id, 6.8)],
                              'GPIO 1 out')
            led_alert.plugin(self.bus)
            mail_alert = Alert('Alert Mail',
                              [AlertAbove(w_temp.id, 26.0), AlertBelow(w_temp.id, 23.0)],
                              'GPIO 0 out')  #TEMP, no drivers for email/Telegram yet
            mail_alert.plugin(self.bus)<|MERGE_RESOLUTION|>--- conflicted
+++ resolved
@@ -9,14 +9,9 @@
 from .ctrl_nodes import MinimumCtrl, MaximumCtrl, SunCtrl, FadeCtrl
 from .in_nodes import AnalogInput, ScheduleInput
 from .out_nodes import SwitchDevice, AnalogDevice
-<<<<<<< HEAD
 from .aux_nodes import ScaleAux, MinAux, MaxAux, AvgAux
-from .misc_nodes import History
-=======
-from .aux_nodes import ScaleAux, MaxAux, AvgAux
 from .hist_nodes import History
 from .alert_nodes import Alert, AlertAbove, AlertBelow
->>>>>>> 4267c63e
 
 
 log = logging.getLogger('MachineRoom')
@@ -115,7 +110,7 @@
             Distraction: interesting fact on English:
               "fish" is plural, "fishes" is several species of fish
         """
-        REAL_CONFIG = True   #False  # this disables the other test configs
+        REAL_CONFIG = True   # False  # this disables the other test configs
 
         TEST_ALERT = True
 
