--- conflicted
+++ resolved
@@ -48,7 +48,6 @@
 
 const AquapiDummy = {
 	template: `
-<<<<<<< HEAD
 		<v-hover
 			v-slot="{ hover }"
 		>
@@ -63,22 +62,6 @@
 				</v-card-text>
 			</v-card>
 		</v-hover>
-=======
-	<v-hover
-		v-slot="{ hover }"
-	>
-	<v-card
-		:elevation="hover ? 8 : 2"
-		:color="hover ? 'yellow' : 'orange lighten-3'"
-		class="mx-auto text--black"
-		max-width="350"
-	>
-	<v-card-text class="my-4 text-center text-h6">
-		Einfach nur 'ne Dummy-Komponente für Testzwecke
-	</v-card-text>
-	</v-card>
-    </v-hover>
->>>>>>> c1589f43
 	`
 }
 Vue.component('AquapiDummy', AquapiDummy)
