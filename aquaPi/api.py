--- conflicted
+++ resolved
@@ -1,7 +1,7 @@
 #!/usr/bin/env python3
 
 import logging
-import time
+# import time
 # import os
 # from resource import *
 # import sys
@@ -18,9 +18,9 @@
 log = logging.getLogger('API')
 log.brief = log.warning  # alias, warning is used as brief info, level info is verbose
 
-# log.setLevel(logging.WARNING)
+log.setLevel(logging.WARNING)
 # log.setLevel(logging.INFO)
-log.setLevel(logging.DEBUG)
+# log.setLevel(logging.DEBUG)
 
 
 bp = Blueprint('api', __name__)
@@ -35,28 +35,10 @@
     node = bus.get_node(node_id)
 
     if node:
-        # state = {}
-        # state.update(id=node.id)
-        # state.update(cls=type(node).__name__)
-        # state.update(node.__getstate__())
-        #
-        # # FIXME: node.name shows some non-ascii chars incorrectly, this started with node.id containing xmlcharrefs
-        # # ?? state['name'] = str(state['name'], encodingerrors='xmlcharrefreplace')
-        #
-        # if hasattr(node, 'alert') and node.alert:
-        #     state.update(alert=node.alert)
-        #
-        # log.brief('node id:' + node.id)
-        # log.brief('===================')
-        # log.debug(state)
-        #
-        # log.debug('vars:')
-        # log.debug(vars)
-        # log.debug('locals:')
-        # log.debug(locals())
-        #
-        # return json.dumps(state, default=vars)
-
+        state = {}
+        state.update(id=node.id)
+        state.update(cls=type(node).__name__)
+        state.update(node.__getstate__())
 
         item = node.__getstate__()
         item['type'] = type(node).__name__
@@ -64,26 +46,6 @@
 
         if with_history is False and 'store' in node.__getstate__():
             del item['store']
-
-<<<<<<< HEAD
-        item = node.__getstate__()
-        item['type'] = type(node).__name__
-        item['role'] = str(node.ROLE).rsplit('.', 1)[1]
-
-        if with_history is False and 'store' in node.__getstate__():
-            del item['store']
-=======
-        # if 'inputs' in item and isinstance(item['inputs'], MsgFilter):
-        # log.brief(type(item['inputs']))
-        # inputs = item['inputs'].__getstate__()
-        # log.brief(item['inputs'])
-        # log.brief(type(node.get_inputs()))
-        # test = [ for node.get_inputs()]
-        # test = [n.__getstate__() for n in node.get_inputs()]
-        # log.brief('====================== test:')
-        # log.brief(test)
-        # items.append(item)
->>>>>>> 8760f982
 
         body = jsonpickle.encode({'result': 'SUCCESS', 'data': item}, unpicklable=False, keys=True)
 
@@ -96,11 +58,6 @@
 def api_nodes():
     bus = current_app.bus
     node_ids = [node.id for node in bus.get_nodes()]
-
-    # is_ajax_request = request.headers.get('X-Requested-With', '') == 'XMLHttpRequest'
-
-    # if not is_ajax_request:
-    #     return Response(status=HTTPStatus.NOT_IMPLEMENTED)
 
     if node_ids:
         return json.dumps(node_ids)
@@ -164,19 +121,6 @@
             if with_history is False and 'store' in node.__getstate__():
                 del item['store']
 
-<<<<<<< HEAD
-=======
-            # if 'inputs' in item and isinstance(item['inputs'], MsgFilter):
-                # log.brief(type(item['inputs']))
-                # inputs = item['inputs'].__getstate__()
-                # log.brief(item['inputs'])
-                # log.brief(type(node.get_inputs()))
-                # test = [ for node.get_inputs()]
-                # test = [n.__getstate__() for n in node.get_inputs()]
-                # log.brief('====================== test:')
-                # log.brief(test)
-
->>>>>>> 8760f982
             items.append(item)
 
         body = jsonpickle.encode({'result': 'SUCCESS', 'data': items}, unpicklable=False, keys=True)
