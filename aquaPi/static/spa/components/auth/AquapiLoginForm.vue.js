const AquapiLoginForm = {
	name: 'AquapiLoginForm',
	template: `
		<v-card>
			<v-form ref="form" v-model="valid" @submit.prevent="validate">
				<v-card-title>
					<h1 class="text-h5">{{ $t('auth.login.form.heading') }}</h1>
				</v-card-title>
				<v-card-text>
					<v-text-field
						:label="$t('auth.login.form.username.label')"
						prepend-icon="mdi-account"
						v-model="form.username"
						:rules="usernameRules"
						required
						:error-messages="errorMessages.email"
					></v-text-field>

					<v-text-field
						:label="$t('auth.login.form.password.label')"
						prepend-icon="mdi-lock"
						type="password"
						v-model="form.password"
						:rules="passwordRules"
						required
					></v-text-field>
				</v-card-text>
				<v-card-actions>
					<v-spacer></v-spacer>

					<v-btn v-if="addCancel"
						@click="cancelLogin"
						text
						color="primary"
						:disabled="loading"
					>
						{{ $t('auth.login.form.btnCancel.label') }}
					</v-btn>
					<v-btn
						:loading="loading"
						color="primary"
						type="submit"
					>
						{{ $t('auth.login.form.btnSubmit.label') }}
					</v-btn>
				</v-card-actions>
			</v-form>
		</v-card>
  `,

	props: [
		'addCancel'
	],

	data() {
		return {
			valid: false,
			loading: false,
			form: {
				username: null,
				password: null,
			},
			usernameRules: [
<<<<<<< HEAD
				v => !!v || this.$t('auth.login.form.username.errors.empty')
			],
=======
			v => !!v || this.$t('auth.login.form.username.errors.empty')
		],
>>>>>>> c1589f43
			passwordRules: [
				v => !!v || this.$t('auth.login.form.password.errors.empty')
			],
			errorMessages: {},
		};
	},

	methods: {
		cancelLogin() {
			this.$store.dispatch('ui/hideDialog', 'AquapiLoginDialog')
		},
		async login(payload) {
			await this.$store.dispatch('auth/login', payload)
		},
		async validate() {
			const vm = this
			if (vm.$refs.form.validate()) {
				vm.loading = true;
				// TODO: implement login action
				await this.login(this.form);
				let tmo = window.setTimeout(function(){
					vm.loading = false
					vm.active = false
				}, 3500)
			}
		},
	},
}

Vue.component('AquapiLoginForm', AquapiLoginForm)
export {AquapiLoginForm}

// vim: set noet ts=4 sw=4:<|MERGE_RESOLUTION|>--- conflicted
+++ resolved
@@ -61,13 +61,8 @@
 				password: null,
 			},
 			usernameRules: [
-<<<<<<< HEAD
 				v => !!v || this.$t('auth.login.form.username.errors.empty')
 			],
-=======
-			v => !!v || this.$t('auth.login.form.username.errors.empty')
-		],
->>>>>>> c1589f43
 			passwordRules: [
 				v => !!v || this.$t('auth.login.form.password.errors.empty')
 			],
