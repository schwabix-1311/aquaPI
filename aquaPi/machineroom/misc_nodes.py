--- conflicted
+++ resolved
@@ -2,15 +2,10 @@
 
 from abc import ABC, abstractmethod
 import logging
-<<<<<<< HEAD
-import sys
-import platform
-=======
 import os
 import sys
 import platform
 import regex
->>>>>>> 10366021
 from collections import deque
 from time import time
 
@@ -40,7 +35,6 @@
     """ Base class for time series storage
     """
     fields = []
-<<<<<<< HEAD
 
     def __init__(self):
         pass
@@ -54,127 +48,9 @@
         pass
 
     @abstractmethod
-    def query(self, fieldnames, start=0, step=0):
-=======
-
-    def __init__(self):
-        pass
-
-    def add_field(self, name):
-        if name not in TimeDb.fields:
-            TimeDb.fields.append(name)
-
-    @abstractmethod
-    def feed(self, name, value):
->>>>>>> 10366021
-        pass
-
-    @abstractmethod
     def query(self, node_names, start=0, step=0):
         pass
 
-<<<<<<< HEAD
-class TimeDbMemory(TimeDb):
-    """ Time series storage using main memory
-        No persistance yet!
-    """
-    _store = {}  # one storage shared by all HistoryNodes
-
-    def __init__(self, duration):
-        """ in-memory storage is limited to {duration} hours
-        """
-        super().__init__()
-        self.duration = duration
-
-    def add_field(self, name):
-        super().add_field(name)
-        if name not in TimeDbMemory._store:
-            log.debug('TimeDbMemory: new history for %s', name)
-            TimeDbMemory._store[name] = deque(maxlen=self.duration * 60 * 60)  # 1/sec
-
-    def feed(self, name, value):
-        now = int(time())
-        series = TimeDbMemory._store[name]
-        if not series or (series[-1][0] != now):
-            series.append((now, value))
-        else:
-            series[-1] = (now, (series[-1][1] + value) / 2)
-
-        # purge expired data
-        while series[0][0] < now - self.duration * 60 * 60:
-            series.popleft()
-        log.debug('TimeDbMemory: append %s: %r @ %d, %d ent., %d Byte'
-                 , name, value, now
-                 , len(TimeDbMemory._store[name])
-                 , sys.getsizeof(TimeDbMemory._store[name]))
-
-#TODO: once transistion is finished, TimeDbMemory._store can change to new structure
-#TODO: add downsampling of returned data if step>1
-#TODO: add permanent downsampling after some period, e.g. 1h, to reduce mem consumption
-    def query(self, fieldnames, start=0, step=0):
-        store_cpy = TimeDbMemory._store.copy()  # freeze the source, could lock it instead
-        result = {}
-
-        if not start and not step:
-            # just for reference, was never used with this API!
-            # previous struct:
-            #   {ser1: [(ts1, val1.1), (ts2, val1.2), ...],
-            #    ser2: [(ts1, val2.1), (ts2, val2.2),....],
-            #    ... }
-            for name in fieldnames:
-                result[name] = [(v[0], v[1]) for v in store_cpy[name]]
-        else:
-            # new structure, about 0.7 * space:
-            #   { 0:  ["ser1", "ser2", ...],
-            #    ts1: [val1.1, val2.1, ...],
-            #    ts2: [val1.2, val2.2, ...],
-            #    ... }
-            # each val may be null!
-            result[0] = fieldnames
-            empty = [None] * len(fieldnames)
-            idx = 0
-            for name in fieldnames:
-                # make sure there is a tupel for start time
-                if not start in result:
-                    result[start] = empty
-                for measurement in store_cpy[name]:
-                    (ts, val) = measurement
-                    if ts <= start:
-                        # still <= start, so update
-                        result[start][idx] = val
-                    else:
-                        # past start, ensure a tupel for ts exists
-                        if not ts in result:
-                            result[ts] = empty
-                        result[ts][idx] = val
-                idx += 1
-
-        return result
-
-
-class TimeDbQuest(TimeDb):
-    """ Time series storage using QuestDB
-        QuestDB does not support ARM32/armlf, which excludes
-        Raspberry 1/2/zero completely, and later models if
-        they use the common 32bit editions of Raspbian or Raspberry OS
-    """
-    def __init__(self):
-        if '32' in platform.architecture()[0]:
-            raise NotImplementedError()
-        #TODO if not exist QuestDB: raise ModuleNotFoundError
-        #    raise ModuleNotFoundError()
-
-        super().__init__()
-        self.db_name = 'aquaPi'
-
-        raise NotImplementedError()
-
-    def feed(self, name, value):
-        raise NotImplementedError()
-
-    def query(self, fieldnames, start=0, step=0):
-        raise NotImplementedError()
-=======
 
 class TimeDbMemory(TimeDb):
     """ Time series storage using main memory
@@ -434,7 +310,6 @@
 
         log.debug('  done, overall %fs', time() - qry_begin)
         return result
->>>>>>> 10366021
 
 
 # ========== miscellaneous ==========
@@ -461,11 +336,7 @@
         try:
             self.db = TimeDbQuest()
             log.brief('Recording history in QuestDB')
-<<<<<<< HEAD
-        except (NotImplementedError, ModuleNotFoundError):
-=======
         except (NotImplementedError, ModuleNotFoundError, ImportError):
->>>>>>> 10366021
             self.db = TimeDbMemory(duration)
             log.brief('Recording history in main memory with limited depth of %dh!', duration)
         for snd in self._inputs.sender:
